--- conflicted
+++ resolved
@@ -1,7 +1,2 @@
-<<<<<<< HEAD
 addSbtPlugin("edu.gemini"       % "sbt-lucuma-lib" % "0.8.5")
-addSbtPlugin("com.timushev.sbt" % "sbt-updates"    % "0.6.2")
-=======
-addSbtPlugin("edu.gemini"       % "sbt-lucuma-lib" % "0.8.4")
-addSbtPlugin("com.timushev.sbt" % "sbt-updates"    % "0.6.3")
->>>>>>> 684c0b57
+addSbtPlugin("com.timushev.sbt" % "sbt-updates"    % "0.6.3")